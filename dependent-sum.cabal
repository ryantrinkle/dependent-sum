--- conflicted
+++ resolved
@@ -1,9 +1,5 @@
 name:                   dependent-sum
-<<<<<<< HEAD
-version:                0.2.1.0
-=======
 version:                0.3.1.0
->>>>>>> aa3f1db5
 stability:              provisional
 
 cabal-version:          >= 1.6
@@ -28,12 +24,6 @@
                         dependent sum types by using your own \"tag\"
                         types.
 
-<<<<<<< HEAD
-tested-with:            GHC == 7.6.3, GHC == 7.8.0.20140228
-=======
-tested-with:            GHC == 7.6.3, GHC==7.8.0.20140228
->>>>>>> aa3f1db5
-
 extra-source-files:     examples/*.hs
 
 source-repository head
@@ -45,16 +35,11 @@
   exposed-modules:      Data.Dependent.Sum
                         Data.GADT.Compare
                         Data.GADT.Show
-<<<<<<< HEAD
   
   if impl(ghc < 7.8)
     other-modules:      Data.Dependent.Sum.Typeable
-=======
                         Data.Some
-  if impl(ghc < 7.8)
-    other-modules:      Data.Dependent.Sum.Typeable
   
->>>>>>> aa3f1db5
   build-depends:        base >= 3 && <5
   if impl(ghc >= 7.2)
     ghc-options:        -trust base