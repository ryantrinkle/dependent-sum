{-# LANGUAGE CPP #-}
#if defined(__GLASGOW_HASKELL__) && __GLASGOW_HASKELL__ >= 702
{-# LANGUAGE Trustworthy #-}
#endif
-- |Separate module for Typeable declaration, to minimize the amount of
-- visual inspection required to determine that this package is "safe"
<<<<<<< HEAD
--
=======
-- 
>>>>>>> aa3f1db5
-- This separation is not necessary with base >= 4.7, so this module will
-- not be compiled at all with GHC >= 7.8.
module Data.Dependent.Sum.Typeable where

import {-# SOURCE #-} Data.Dependent.Sum
import Data.Typeable


instance (Typeable1 t, Typeable1 f) => Typeable (DSum t f) where
    typeOf ds = mkTyConApp dSumCon [typeOfF, typeOfT]
        where
            typeOfF = typeOf1 $ (undefined :: DSum f t -> f a) ds
            typeOfT = typeOf1 $ (undefined :: DSum f t -> t a) ds

#if defined(__GLASGOW_HASKELL__) && __GLASGOW_HASKELL__ >= 702
            dSumCon = mkTyCon3 "dependent-sum" "Data.Dependent.Sum" "DSum"
#else 
            dSumCon = mkTyCon "Data.Dependent.Sum.DSum"
#endif<|MERGE_RESOLUTION|>--- conflicted
+++ resolved
@@ -4,11 +4,7 @@
 #endif
 -- |Separate module for Typeable declaration, to minimize the amount of
 -- visual inspection required to determine that this package is "safe"
-<<<<<<< HEAD
---
-=======
 -- 
->>>>>>> aa3f1db5
 -- This separation is not necessary with base >= 4.7, so this module will
 -- not be compiled at all with GHC >= 7.8.
 module Data.Dependent.Sum.Typeable where
