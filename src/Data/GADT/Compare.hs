{-# LANGUAGE GADTs, TypeOperators, RankNTypes, TypeFamilies, FlexibleInstances #-}
{-# LANGUAGE FlexibleContexts #-}
{-# LANGUAGE DeriveDataTypeable #-}
{-# OPTIONS_GHC -fno-warn-deprecated-flags #-}
{-# LANGUAGE ImpredicativeTypes #-}
{-# LANGUAGE CPP #-}
#if defined(__GLASGOW_HASKELL__) && __GLASGOW_HASKELL__ >= 708
{-# LANGUAGE PolyKinds #-}
#endif
#if defined(__GLASGOW_HASKELL__) && __GLASGOW_HASKELL__ >= 702
{-# LANGUAGE Safe #-}
#endif
<<<<<<< HEAD

=======
>>>>>>> aa3f1db5
module Data.GADT.Compare
    ( module Data.GADT.Compare
#if MIN_VERSION_base(4,7,0)
    , (:~:)(Refl)
#endif
    ) where

import Data.Maybe
import Data.GADT.Show
import Data.Typeable

#if MIN_VERSION_base(4,7,0)
-- |Backwards compatibility alias; as of GHC 7.8, this is the same as `(:~:)`.
type (:=) = (:~:)

#else

-- |A GADT witnessing equality of two types.  Its only inhabitant is 'Refl'.
data a := b where
    Refl :: a := a
    deriving Typeable

instance Eq (a := b) where
    Refl == Refl = True

instance Ord (a := b) where
    compare Refl Refl = EQ

instance Show (a := b) where
    showsPrec _ Refl = showString "Refl"

instance Read (a := a) where
    readsPrec _ s = case con of
        "Refl"  -> [(Refl, rest)]
        _       -> []
        where (con,rest) = splitAt 4 s

#endif

instance GShow ((:=) a) where
    gshowsPrec _ Refl = showString "Refl"

instance GRead ((:=) a) where
    greadsPrec p s = readsPrec p s >>= f
        where
            f :: (x := x, String) -> [(forall b. (forall a. x := a -> b) -> b, String)]
            f (Refl, rest) = return (\x -> x Refl, rest)

-- |A class for type-contexts which contain enough information
-- to (at least in some cases) decide the equality of types 
-- occurring within them.
class GEq f where
    -- |Produce a witness of type-equality, if one exists.
    -- 
    -- A handy idiom for using this would be to pattern-bind in the Maybe monad, eg.:
    -- 
    -- > extract :: GEq tag => tag a -> DSum tag -> Maybe a
    -- > extract t1 (t2 :=> x) = do
    -- >     Refl <- geq t1 t2
    -- >     return x
    -- 
    -- Or in a list comprehension:
    -- 
    -- > extractMany :: GEq tag => tag a -> [DSum tag] -> [a]
    -- > extractMany t1 things = [ x | (t2 :=> x) <- things, Refl <- maybeToList (geq t1 t2)]
    --
    -- (Making use of the 'DSum' type from "Data.Dependent.Sum" in both examples)
    geq :: f a -> f b -> Maybe (a := b)

-- |If 'f' has a 'GEq' instance, this function makes a suitable default 
-- implementation of '(==)'.
defaultEq :: GEq f => f a -> f b -> Bool
defaultEq x y = isJust (geq x y)

-- |If 'f' has a 'GEq' instance, this function makes a suitable default 
-- implementation of '(/=)'.
defaultNeq :: GEq f => f a -> f b -> Bool
defaultNeq x y = isNothing (geq x y)

instance GEq ((:=) a) where
    geq Refl Refl = Just Refl

-- This instance seems nice, but it's simply not right:
-- 
-- > instance GEq StableName where
-- >     geq sn1 sn2
-- >         | sn1 == unsafeCoerce sn2
-- >             = Just (unsafeCoerce Refl)
-- >         | otherwise     = Nothing
-- 
-- Proof:
-- 
-- > x <- makeStableName id :: IO (StableName (Int -> Int))
-- > y <- makeStableName id :: IO (StableName ((Int -> Int) -> Int -> Int))
-- > 
-- > let Just boom = geq x y
-- > let coerce :: (a := b) -> a -> b; coerce Refl = id
-- > 
-- > coerce boom (const 0) id 0
-- > let "Illegal Instruction" = "QED."
-- 
-- The core of the problem is that 'makeStableName' only knows the closure
-- it is passed to, not any type information.  Together with the fact that
-- the same closure has the same StableName each time 'makeStableName' is 
-- called on it, there is serious potential for abuse when a closure can 
-- be given many incompatible types.


-- |A type for the result of comparing GADT constructors; the type parameters
-- of the GADT values being compared are included so that in the case where 
-- they are equal their parameter types can be unified.
data GOrdering a b where
    GLT :: GOrdering a b
    GEQ :: GOrdering t t
    GGT :: GOrdering a b
    deriving Typeable

-- |TODO: Think of a better name
--
-- This operation forgets the phantom types of a 'GOrdering' value.
weakenOrdering :: GOrdering a b -> Ordering
weakenOrdering GLT = LT
weakenOrdering GEQ = EQ
weakenOrdering GGT = GT

instance Eq (GOrdering a b) where
    x == y =
        weakenOrdering x == weakenOrdering y

instance Ord (GOrdering a b) where
    compare x y = compare (weakenOrdering x) (weakenOrdering y)

instance Show (GOrdering a b) where
    showsPrec _ GGT = showString "GGT"
    showsPrec _ GEQ = showString "GEQ"
    showsPrec _ GLT = showString "GLT"

instance GShow (GOrdering a) where
    gshowsPrec = showsPrec

instance GRead (GOrdering a) where
    greadsPrec _ s = case con of
        "GGT"   -> [(\x -> x GGT, rest)]
        "GEQ"   -> [(\x -> x GEQ, rest)]
        "GLT"   -> [(\x -> x GLT, rest)]
        _       -> []
        where (con, rest) = splitAt 3 s

-- |Type class for comparable GADT-like structures.  When 2 things are equal,
-- must return a witness that their parameter types are equal as well ('GEQ').
class GEq f => GCompare f where
    gcompare :: f a -> f b -> GOrdering a b

instance GCompare ((:=) a) where
    gcompare Refl Refl = GEQ

defaultCompare :: GCompare f => f a -> f b -> Ordering
defaultCompare x y = weakenOrdering (gcompare x y)

<|MERGE_RESOLUTION|>--- conflicted
+++ resolved
@@ -10,10 +10,7 @@
 #if defined(__GLASGOW_HASKELL__) && __GLASGOW_HASKELL__ >= 702
 {-# LANGUAGE Safe #-}
 #endif
-<<<<<<< HEAD
 
-=======
->>>>>>> aa3f1db5
 module Data.GADT.Compare
     ( module Data.GADT.Compare
 #if MIN_VERSION_base(4,7,0)
